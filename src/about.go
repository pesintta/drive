// Copyright 2015 Google Inc. All Rights Reserved.
//
// Licensed under the Apache License, Version 2.0 (the "License");
// you may not use this file except in compliance with the License.
// You may obtain a copy of the License at
//
//      http://www.apache.org/licenses/LICENSE-2.0
//
// Unless required by applicable law or agreed to in writing, software
// distributed under the License is distributed on an "AS IS" BASIS,
// WITHOUT WARRANTIES OR CONDITIONS OF ANY KIND, either express or implied.
// See the License for the specific language governing permissions and
// limitations under the License.

package drive

import (
	"fmt"

	drive "github.com/odeke-em/google-api-go-client/drive/v2"
	"github.com/odeke-em/log"
)

<<<<<<< HEAD
const Version = "0.1.9"
=======
const Version = "0.1.8"
>>>>>>> b8000038

const (
	Barely = iota
	AlmostExceeded
	HalfwayExceeded
	Exceeded
	Unknown
)

const (
	AboutNone = 1 << iota
	AboutQuota
	AboutFileSizes
	AboutFeatures
)

func (g *Commands) About(mask int) (err error) {
	if mask == AboutNone {
		return nil
	}

	about, err := g.rem.About()
	if err != nil {
		return err
	}
	printSummary(g.log, about, mask)

	return nil
}

func quotaRequested(mask int) bool {
	return (mask & AboutQuota) != 0
}

func fileSizesRequested(mask int) bool {
	return (mask & AboutFileSizes) != 0
}

func featuresRequested(mask int) bool {
	return (mask & AboutFeatures) != 0
}

func printSummary(logy *log.Logger, about *drive.About, mask int) {
	if quotaRequested(mask) {
		quotaInformation(logy, about)
	}
	if fileSizesRequested(mask) {
		fileSizesInfo(logy, about)
	}

	if featuresRequested(mask) {
		featuresInformation(logy, about)
	}
}

func fileSizesInfo(logy *log.Logger, about *drive.About) {
	if len(about.MaxUploadSizes) >= 1 {
		logy.Logln("\n* Maximum upload sizes per file type *")
		logy.Logf("%-50s %-20s\n", "FileType", "Size")
		for _, uploadInfo := range about.MaxUploadSizes {
			logy.Logf("%-50s %-20s\n", uploadInfo.Type, prettyBytes(uploadInfo.Size))
		}
		logy.Logln()
	}
	return
}

func featuresInformation(logy *log.Logger, about *drive.About) {
	if len(about.Features) >= 1 {
		logy.Logf("%-30s %-30s\n", "Feature", "Request limit (queries/second)")
		for _, feature := range about.Features {
			if feature.FeatureName == "" {
				continue
			}
			logy.Logf("%-30s %-30f\n", feature.FeatureName, feature.FeatureRate)
		}
		logy.Logln()
	}
}

func quotaInformation(logy *log.Logger, about *drive.About) {
	freeBytes := about.QuotaBytesTotal - about.QuotaBytesUsed

	logy.Logf(
		"Name: %s\nAccount type:\t%s\nBytes Used:\t%-20d (%s)\n"+
			"Bytes Free:\t%-20d (%s)\nBytes InTrash:\t%-20d (%s)\n"+
			"Total Bytes:\t%-20d (%s)\n",
		about.Name, about.QuotaType,
		about.QuotaBytesUsed, prettyBytes(about.QuotaBytesUsed),
		freeBytes, prettyBytes(freeBytes),
		about.QuotaBytesUsedInTrash, prettyBytes(about.QuotaBytesUsedInTrash),
		about.QuotaBytesTotal, prettyBytes(about.QuotaBytesTotal))

	if len(about.QuotaBytesByService) >= 1 {
		logy.Logln("\n* Space used by Google Services *")
		logy.Logf("%-36s %-36s\n", "Service", "Bytes")
		for _, quotaService := range about.QuotaBytesByService {
			logy.Logf("%-36s %-36s\n", quotaService.ServiceName, prettyBytes(quotaService.BytesUsed))
		}
		logy.Logf("%-36s %-36s\n", "Space used by all Google Apps",
			prettyBytes(about.QuotaBytesUsedAggregate))
	}
	logy.Logln()
}

func (g *Commands) QuotaStatus(query int64) (status int, err error) {
	if query < 0 {
		return Unknown, err
	}

	about, err := g.rem.About()
	if err != nil {
		return Unknown, err
	}

	// Sanity check
	if about.QuotaBytesTotal < 1 {
		return Unknown, fmt.Errorf("QuotaBytesTotal < 1")
	}

	toBeUsed := query + about.QuotaBytesUsed
	if toBeUsed >= about.QuotaBytesTotal {
		return Exceeded, nil
	}

	percentage := float64(toBeUsed) / float64(about.QuotaBytesTotal)
	if percentage < 0.5 {
		return Barely, nil
	}
	if percentage < 0.8 {
		return HalfwayExceeded, nil
	}
	return AlmostExceeded, nil
}<|MERGE_RESOLUTION|>--- conflicted
+++ resolved
@@ -21,11 +21,7 @@
 	"github.com/odeke-em/log"
 )
 
-<<<<<<< HEAD
 const Version = "0.1.9"
-=======
-const Version = "0.1.8"
->>>>>>> b8000038
 
 const (
 	Barely = iota
