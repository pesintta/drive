--- conflicted
+++ resolved
@@ -18,12 +18,8 @@
 	"fmt"
 	"path/filepath"
 	"strings"
-<<<<<<< HEAD
-=======
-
-	spinner "github.com/odeke-em/cli-spinner"
+
 	"github.com/odeke-em/log"
->>>>>>> b8652fe6
 )
 
 const RemoteDriveRootPath = "My Drive"
@@ -157,13 +153,7 @@
 		}
 	}
 	if !f.IsDir {
-<<<<<<< HEAD
-		f.pretty(opt)
-=======
-		if walkTrail == "" {
-			f.pretty(g.log, opt)
-		}
->>>>>>> b8652fe6
+		f.pretty(g.log, opt)
 		return true
 	}
 
