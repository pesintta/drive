# drive

[![Build Status](https://travis-ci.org/odeke-em/drive.png?branch=master)](https://travis-ci.org/odeke-em/drive)

`drive` is a tiny program to pull or push [Google Drive](https://drive.google.com) files.

`drive` was originally developed by [Burcu Dogan](https://github.com/rakyll) while working on the Google Drive team. Since she is very busy and no longer able to maintain it, I took over drive on `Thursday, 1st January 2015`. This repository contains the latest version of the code.

## Table of Contents

- [Requirements](#requirements)
- [Installation](#installation)
  - [Platform Packages](#platform-packages)
  - [Godep](#godep)
  - [Cross Compilation](#cross-compilation)
- [Configuration](#configuration)
- [Usage](#usage)
  - [Initializing](#initializing)
  - [De Initializing](#de-initializing)
  - [End to End Encryption](#end-to-end-encryption)
  - [Traversal Depth](#traversal-depth)
  - [Pulling](#pulling)
    - [Exporting Docs](#exporting-docs)
  - [Pushing](#pushing)
  - [Publishing](#publishing)
  - [Unpublishing](#unpublishing)
  - [Sharing and Emailing](#sharing-and-emailing)
  - [Unsharing](#unsharing)
  - [Diffing](#diffing)
  - [Touching](#touching)
  - [Trashing and Untrashing](#trashing-and-untrashing)
  - [Emptying the Trash](#emptying-the-trash)
  - [Deleting](#deleting)
  - [Listing Files](#listing-files)
  - [Stating Files](#stating-files)
  - [Retrieving md5 checksums](#retrieving-md5-checksums)
  - [Editing Description](#editing-description)
  - [FileId Retrieval](#fileid-retrieval)
  - [New File](#new-file)
  - [Quota](#quota)
  - [Features](#features)
  - [About](#about)
  - [Help](#help)
  - [Move](#move)
  - [Rename](#rename)
  - [Clashes](#clashes)
  - [DriveIgnore](#driveignore)
  - [DriveRC](#driverc)
  - [DesktopEntry](#desktopentry)
  - [Command Aliases](#command-aliases)
  - [Index Prune](#index-prune)
  - [Url](#url)
  - [Open](#open)
  - [Drive Server](#drive-server)
  - [QR Code Share](#qr-code-share)
  - [Star Or Unstar](#star-or-unstar)
  - [Filing Issues](#filing-issues)
- [Revoking Account Access](#revoking-account-access)
- [Uninstalling](#uninstalling)
- [Applying patches](#applying-patches)
- [Why another Google Drive client?](#why-another-google-drive-client)
- [Known issues](#known-issues)
- [Reach out](#reach-out)
- [Disclaimer](#disclaimer)
- [LICENSE](#license)

## Requirements

go 1.5.X or higher is required. See [here](https://golang.org/doc/install) for installation instructions and platform installers.

* Make sure to set your GOPATH in your env, .bashrc or .bash\_profile file. If you have not yet set it, you can do so like this:

```shell
cat << ! >> ~/.bashrc
> export GOPATH=\$HOME/gopath
> export PATH=\$GOPATH:\$GOPATH/bin:\$PATH
> !
source ~/.bashrc # To reload the settings and get the newly set ones # Or open a fresh terminal
```
The above setup will ensure that the drive binary after compilation can be invoked from your current path.

## Installation

To install from the latest source, run:

```shell
go get -u github.com/odeke-em/drive/cmd/drive
```

Otherwise:

* In order to address [issue #138](https://github.com/odeke-em/drive/issues/138), where debug information should be bundled with the binary, you'll need to run:

```shell
go get github.com/odeke-em/drive/drive-gen && drive-gen
```

In case you need a specific binary e.g for Debian folks [issue #271](https://github.com/odeke-em/drive/issues/271) and [issue 277](https://github.com/odeke-em/drive/issues/277)

```shell
go get -u github.com/odeke-em/drive/drive-google
```

That should produce a binary `drive-google`

OR

To bundle debug information with the binary, you can run:

```shell
go get -u github.com/odeke-em/drive/drive-gen && drive-gen drive-google
```


### Godep

+ Using godep
```
cd $GOPATH/src/github.com/odeke-em/drive/drive-gen && godep save
```

+ Unravelling/Restoring dependencies
```
cd $GOPATH/src/github.com/odeke-em/drive/drive-gen && godep restore
```

Please see file `drive-gen/README.md` for more information.


### Platform Packages

For curated packages on your favorite platform, please see file [Platform Packages.md](https://github.com/odeke-em/drive/blob/master/platform_packages.md).

Is your platform missing a package? Feel free to prepare / contribute an installation package and then submit a PR to add it in.

### Cross Compilation

See file `Makefile` which currently supports cross compilation. Just run `make` and then inspect the binaries in directory `bin`.

* Supported platforms to cross compile to:
- ARMv5.
- ARMv6.
- ARMv7.
- ARMv8.
- Darwin (OS X).
- Linux.

Also inspect file `bin/md5Sums.txt` after the cross compilation.


## Configuration

Optionally set the `GOOGLE_API_CLIENT_ID` and `GOOGLE_API_CLIENT_SECRET` environment variables to use your own API keys.

## Usage

### Initializing

Before you can use `drive`, you'll need to mount your Google Drive directory on your local file system:

```shell
drive init ~/gdrive
cd ~/gdrive
```

### De Initializing

The opposite of `drive init`, it will remove your credentials locally as well as configuration associated files.

```shell
drive deinit [--no-prompt]
```

For a complete deinit-ialization, don't forget to revoke account access, [please see revoking account access](#revoking-account-access)


### Traversal Depth

Before talking about the features of drive, it is useful to know about "Traversal Depth".

Throughout this README the usage of the term "Traversal Depth" refers to the number of

nodes/hops/items that it takes to get from one parent to children. In the options that allow it, you'll have a flag option `--depth <n>` where n is an integer

* Traversal terminates on encountering a zero `0` traversal depth.

* A negative depth indicates infinity, so traverse as deep as you can.

* A positive depth helps control the reach.

Given:

	|- A/
		|- B/
		|- C/
			|- C1
			|- C2
				|- C10/
				|- CTX/
					| - Music
					| - Summary.txt

+ Items on the first level relative to A/ ie `depth 1`, we'll have:

  B, C

+ On the third level relative to C/ ie `depth 3`

  * We'll have:
  
    Items: Music, Summary.txt

  * The items encountered in `depth 3` traversal relative to C/ are:

				|- C1
				|- C2
					|- C10/
					|- CTX/
						| - Music
						| - Summary.txt


+ No items are within the reach of  `depth -1` relative to B/ since B/ has no children.

+ Items within the reach of `depth -` relative to CTX/ are:

				| - Music
				| - Summary.txt



### Pulling

The `pull` command downloads data that does not exist locally but does remotely on Google drive, and may delete local data that is not present on Google Drive. 
Run it without any arguments to pull all of the files from the current path:

```shell
drive pull
```

To pull and decrypt your data that is stored encrypted at rest on Google Drive, use flag `--decryption-password`:

See [Issue #543](https://github.com/odeke-em/issues/543)

```shell
drive pull --decryption-password "$JiME5Umf" influx.txt
```

Pulling by matches is also supported

```shell
cd ~/myDrive/content/2015
drive pull --matches vines docx
```

To force download from paths that otherwise would be marked with no-changes

```shell
drive pull -force
```

To pull specific files or directories, pass in one or more paths:

```shell
drive pull photos/img001.png docs
```

Pulling by id is also supported

```shell
drive pull --id 0fM9rt0Yc9RTPaDdsNzg1dXVjM0E 0fM9rt0Yc9RTPaTVGc1pzODN1NjQ 0fM9rt0Yc9RTPV1NaNFp5WlV3dlU
```

`pull` optionally allows you to pull content up to a desired depth.

Say you would like to get just folder items until the second level

```shell
drive pull --depth 2 heavy-files summaries
```

Traverse deep to infinity and beyond

```shell
drive pull --depth -1 all-my-files
```

Pulling starred files is allowed as well

```shell
drive pull --starred
drive pull --starred --matches content
drive pull --starred --all # Pull all the starred files that aren't in the trash
drive pull --starred --all --trashed # Pull all the starred files in the trash
```

Like most commands [.driveignore](#driveignore) can be used to filter which files to pull.

To selectively pull by type e.g file vs directory/folder, you can use flags
- `files`
- `directories`

```shell
drive pull --files a1/b2
drive pull --directories tf1
```

## Note: Checksum verification:
Due to popular demand, by default, checksum verification is turned off. It was deemed to be quite vigorous and unnecessary for most cases, in which size + modTime differences are sufficient to detect file changes. The discussion stemmed from issue [#117](https://github.com/odeke-em/drive/issues/117).

However, modTime differences on their own do not warrant a resync of the contents of file.
Modification time changes are operations of their own and can be made:
+ locally by, touching a file (chtimes).
+ remotely by just changing the modTime meta data.

To turn checksum verification back on:

```shell
drive pull -ignore-checksum=false
```



drive also supports piping pulled content to stdout which can be accomplished by:

```shell
drive pull -piped path1 path2
```

+ In relation to issue #529, you can change the max retry counts for exponential backoff. Using a count < 0 falls back to the
default count of 20:
```shell
drive pull --retry-count 14 documents/2016/March videos/2013/September
```

#### Exporting Docs

By default, the `pull` command will export Google Docs documents as PDF files. To specify other formats, use the `-export` option:

```shell
drive pull -export pdf,rtf,docx,txt
```

To explicitly export instead of using `--force`

```shell
drive pull --export pdf,rtf,docx,txt --explicitly-export
```

By default, the exported files will be placed in a new directory suffixed by `\_exports` in the same path. To export the files to a different directory, use the `-export-dir` option:

```shell
drive pull -export pdf,rtf,docx,txt -export-dir ~/Desktop/exports
```

Otherwise, you can export files to the same directory as requested in [issue #660](https://github.com/odeke-em/drive/issues/660),
by using pull flag `--same-exports-dir`. For example:
```shell
drive pull --explicitly-export --exports-dir ~/Desktop/exp --export pdf,txt,odt --same-exports-dir 
Resolving...
+ /test-exports/few.docs
+ /test-exports/few
+ /test-exports/influx
Addition count 3
Proceed with the changes? [Y/n]:y
Exported '/Users/emmanuelodeke/emm.odeke@gmail.com/test-exports/influx' to '/Users/emmanuelodeke/Desktop/exp/influx.pdf'
Exported '/Users/emmanuelodeke/emm.odeke@gmail.com/test-exports/influx' to '/Users/emmanuelodeke/Desktop/exp/influx.txt'
Exported '/Users/emmanuelodeke/emm.odeke@gmail.com/test-exports/few' to '/Users/emmanuelodeke/Desktop/exp/few.pdf'
Exported '/Users/emmanuelodeke/emm.odeke@gmail.com/test-exports/few.docs' to '/Users/emmanuelodeke/Desktop/exp/few.docs.txt'
Exported '/Users/emmanuelodeke/emm.odeke@gmail.com/test-exports/few.docs' to '/Users/emmanuelodeke/Desktop/exp/few.docs.odt'
Exported '/Users/emmanuelodeke/emm.odeke@gmail.com/test-exports/few.docs' to '/Users/emmanuelodeke/Desktop/exp/few.docs.pdf'
```

**Supported formats:**

* doc, docx
* jpeg, jpg
* gif
* html
* odt
* rtf
* pdf
* png
* ppt, pptx
* svg
* txt, text
* xls, xlsx

### Pushing

The `push` command uploads data to Google Drive to mirror data stored locally.

Like `pull`, you can run it without any arguments to push all of the files from the current path, or you can pass in one or more paths to push specific files or directories.

`push` also allows you to push content up to a desired traversal depth e.g

```shell
drive push --depth 1 head-folders
```

You can also push multiple paths that are children of the root of the mounted drive to a destination,

in relation to issue #612, using key `--destination`:

For example to push the content of `music/Travi$+Future`, `integrals/complex/compilations` directly to `a1/b2/c3`:

```shell
drive push --destination a1/b2/c3 music/Travi$+Future integrals/complex/compilations
```


To enable checksum verification during a push:

```shell
drive push -ignore-checksum=false
```

To keep your data encrypted at rest remotely on Google Drive:

```shell
drive push --encryption-password "$JiME5Umf" influx.txt
```
For E2E discussions, see [issue #543](https://github.com/odeke-em/issues/543):

drive also supports pushing content piped from stdin which can be accomplished by:

```shell
drive push -piped path
```

To selectively push by type e.g file vs directory/folder, you can use flags
- `files`
- `directories`

```shell
drive push --files a1/b2
drive push --directories tf1
```

Like most commands [.driveignore](#driveignore) can be used to filter which files to push.

Here is an example using drive to backup the current working directory. It pushes a tar.gz archive created on the fly. No archive file is made on the machine running the command, so it doesn't waste disk space.

```shell
tar czf - . | drive push -piped backup-$(date +"%m-%d-%Y-"%T"").tar.gz
```

+ Note:
  * In response to [#107](https://github.com/odeke-em/drive/issues/107) and numerous other issues related to confusion about clashing paths, drive can now auto-rename clashing files. Use flag `--fix-clashes` during a `pull` or `push`, and drive will try to rename clashing files by adding a unique suffix at the end of the name, but right before the extension of a file (if the extension exists). If you haven't passed in the above `--fix-clashes` flag, drive will abort on trying to deal with clashing names. If you'd like to turn off this safety, pass in flag `--ignore-name-clashes`
  * In relation to [#57](https://github.com/odeke-em/drive/issues/57) and [@rakyll's #49](https://github.com/rakyll/drive/issues/49).
   A couple of scenarios in which data was getting totally clobbered and unrecoverable, drive now tries to play it safe and warn you if your data could potentially be lost e.g during a to-disk clobber for which you have no backup. At least with a push you have the luxury of untrashing content. To disable this safety, run drive with flag `-ignore-conflict` e.g:

    ```shell
    drive pull -ignore-conflict collaboration_documents
    ```

    Playing the safety card even more, if you want to get changes that are non clobberable ie only additions
    run drive with flag `-no-clobber` e.g:

    ```shell
    drive pull -no-clobber Makefile
    ```

  * Ordinarily your system will not traverse nested symlinks e.g:
  ```shell
    mkdir -p a/b
    mkdir -p ~/Desktop/z1/z2 && ls ~ > ~/Desktop/z1/z2/listing.txt
    ln -s ~/Desktop/z1/z2 a/b
    ls -R a # Should print only z2 and nothing inside it. 
  ```

    However in relation to [#80](https://github.com/odeke-em/drive/issues/80), for purposes of consistency with your Drive, traversing symlinks has been added.

For safety with non clobberable changes i.e only additions:

```shell
drive push -no-clobber
```

+ Due to the reasons above, drive should be able to warn you in case of total clobbers on data. To turn off this behaviour/safety, pass in the `-ignore-conflict` flag i.e:

```shell
drive push -force sure_of_content
```

To push without user input (i.e. without prompt)
```shell
drive push -quiet
```
or
```shell
drive push -no-prompt
```

To get Google Drive to convert a file to its native Google Docs format

```shell
drive push -convert
```
Extra features: to make Google Drive attempt Optical Character Recognition (OCR) for png, gif, pdf and jpg files.

```shell
drive push -ocr
```
Note: To use OCR, your account should have this feature. You can find out if your account has OCR allowed.

```shell
drive features
```

## Note:

+ MimeType inference is from the file's extension.

  If you would like to coerce a certain mimeType that you'd prefer to assert with Google Drive pushes, use flag `-coerce-mime <short-key>` See [List of MIME type short keys](https://github.com/odeke-em/drive/wiki/List-of-MIME-type-short-keys) for the full list of short keys.

```shell
drive push -coerce-mime docx my_test_doc
```

+ Excluding certain operations can be done both for pull and push by passing in flag
`--exclude-ops` <csv_crud_values>

e.g

```shell
drive pull --exclude-ops "delete,update" vines
drive push --exclude-ops "create" sensitive_files
```

+ To show more information during pushes or pulls e.g show the current operation,
pass in option `--verbose` e.g:

```shell
drive pull --verbose 2015/Photos content
drive push --verbose Music Fall2014
```

+ In relation to issue #529, you can change the max retry counts for exponential backoff. Using a count < 0 falls back to the
default count of 20:
```shell
drive push --retry-count 4 a/bc/def terms
```

### End to End Encryption

See [Issue #543](https://github.com/odeke-em/issues/543)

This can be toggled when you supply a non-empty password ie

- `--encryption-password` for a push.
- `--decryption-password` for a pull.

When you supply argument `--encryption-password` during a push, drive will encrypt your data
and store it remotely encrypted(stored encrypted at rest), it can only be decrypted by you when you
perform a pull with the respective arg `--decryption-password`.

```shell
drive push --encryption-password "$400lsGO1Di3" few-ones.mp4 newest.mkv
```

```shell
drive pull --decryption-password "$400lsGO1Di3" few-ones.mp4 newest.mkv
```

If you supply the wrong password, you'll be warned if it cannot be decrypted

```shell
$ drive pull --decryption-password "4nG5troM" few-ones.mp4 newest.mkv
message corrupt or incorrect password
```

To pull normally push or pull your content, without attempting any *cryption attempts, skip
passing in a password and no attempts will be made.



### Publishing

The `pub` command publishes a file or directory globally so that anyone can view it on the web using the link returned.

```shell
drive pub photos
```

+ Publishing by fileId is also supported

```shell
drive pub --id 0fM9rt0Yc9RTPV1NaNFp5WlV3dlU 0fM9rt0Yc9RTPSTZEanBsamZjUXM
```

### Unpublishing

The `unpub` command is the opposite of `pub`. It unpublishes a previously published file or directory.

```shell
drive unpub photos
```

+ Publishing by fileId is also supported

```shell
drive unpub --id 0fM9rt0Yc9RTPV1NaNFp5WlV3dlU 0fM9rt0Yc9RTPSTZEanBsamZjUXM
```

### Sharing and Emailing

The `share` command enables you to share a set of files with specific users and assign them specific roles as well as specific generic access to the files. It also allows for email notifications on share.

```shell
drive share --emails odeke@ualberta.ca,odeke.ex@gmail.com --message "This is the substring file I told you about" --role reader,writer -type group mnt/substringfinder.c projects/kmp.c
$ drive share --emails emm.odeke@gmail.com,odeke@ualberta.ca --role reader,commenter --type user influx traversal/notes/conquest
```

For example to share a file with users of a mailing list and a custom message

```shell
drive share -emails drive-mailing-list@gmail.com -message "Here is the drive code" -role group mnt/drive
```

+ Also supports sharing by fileId

```shell
drive share --emails developers@developers.devs --message "Developers, developers developers" --id 0fM9rt0Yc9RTPeHRfRHRRU0dIY97 0fM9rt0Yc9kJRPSTFNk9kSTVvb0U
```

+ You can also share a file to only those with the link. As per [https://github.com/odeke-em/drive/issues/568](https://github.com/odeke-em/drive/issues/568), this file won't be publicly indexed. To turn this option on when sharing the file,
use flag `--with-link`.

```shell
drive share --with-link ComedyPunchlineDrumSound.mp3
```

### Unsharing

The `unshare` command revokes access of a specific accountType to a set of files.

When no --role is given it by default assumes you want to revoke all access ie "reader", "writer", "commenter"

```shell
drive unshare -type group mnt/drive
drive unshare --emails  emm.odeke@gmail.com,odeke@ualberta.ca --type user,group --role reader,commenter infinity newfiles/confidential
```

+ Also supports unsharing by fileId

```shell
drive unshare --type group --id 0fM9rt0Yc9RTPeHRfRHRRU0dIY97 0fM9rt0Yc9kJRPSTFNk9kSTVvb0U
```

### Diffing

The `diff` command compares local files with their remote equivalents. It allows for multiple paths to be passed in e.g

```shell
drive diff changeLogs.log notes sub-folders/
```

You can diff to a desired depth

```shell
drive diff --depth 2 sub-folders/ contacts/ listings.txt
```

You can also switch the base, either local or remote by using flag `--base-local`

```shell
drive diff --base-local=true assignments photos # To use local as the base
drive diff --base-local=false infocom photos # To use remote as the base
```

You can only diff for short changes that is only name differences, file modTimes and types, you can use flag `--skip-content-check`.

```shell
drive diff --skip-content-check
```

### Touching

Files that exist remotely can be touched i.e their modification time updated to that on the remote server using the `touch` command:

```shell
drive touch Photos/img001.png logs/log9907.txt
```

For example to touch all files that begin with digits 0  to 9:

```shell
drive touch -matches $(seq 0 9)
```

+ Also supports touching of files by fileId

```shell
drive touch --id 0fM9rt0Yc9RTPeHRfRHRRU0dIY97 0fM9rt0Yc9kJRPSTFNk9kSTVvb0U
```

+ You can also touch files to a desired depth of nesting within their parent folders.

```shell
drive touch --depth 3 mnt newest flux
drive touch --depth -1 --id 0fM9rt0Yc9RTPeHRfRHRRU0dIY97 0fM9rt0Yc9kJRPSTFNk9kSTVvb0U
drive touch --depth 1 --matches $(seq 0 9)
```

+ You can also touch and explicitly set the modification time for files by:
```shell
drive touch --time 20120202120000 ComedyPunchlineDrumSound.mp3
/share-testing/ComedyPunchlineDrumSound.mp3: 2012-02-02 12:00:00 +0000 UTC
```

+ Specify the time format that you'd like to use when specifying the time e.g
```shell
drive touch --format "2006-01-02-15:04:05.0000Z" --time "2016-02-03-08:12:15.0070Z" outf.go
/share-testing/outf.go: 2016-02-03 08:12:15 +0000 UTC
```
The mentioned time format has to be relative to how you would represent
"Mon Jan 2 15:04:05 -0700 MST 2006".
See the documentation for time formatting here [time.Parse](https://golang.org/pkg/time/#Parse)

+ Specify the touch time offset from the clock on your machine where:
- minus(-) means ago e.g 30 hours ago -> -30h
- blank or plus(+) means from now e.g 10 minutes -> 10m or +10m
```shell
drive touch --duration -30h ComedyPunchlineDrumSound.mp3 outf.go
/share-testing/outf.go: 2016-09-10 08:06:39 +0000 UTC
/share-testing/ComedyPunchlineDrumSound.mp3: 2016-09-10 08:06:39 +0000 UTC
```

### Trashing and Untrashing

Files can be trashed using the `trash` command:

```shell
drive trash Demo
```

To trash files that contain a prefix match e.g all files that begin with Untitled, or Make

Note: This option uses the current working directory as the parent that the paths belong to.

```shell
drive trash -matches Untitled Make
```

Files that have been trashed can be restored using the `untrash` command:

```shell
drive untrash Demo
```

To untrash files that match a certain prefix pattern

```shell
drive untrash -matches pQueue photos Untitled
```

+ Also supports trashing/untrashing by fileId

```shell
drive trash --id 0fM9rt0Yc9RTPeHRfRHRRU0dIY97 0fM9rt0Yc9kJRPSTFNk9kSTVvb0U
drive untrash --id 0fM9rt0Yc9RTPeHRfRHRRU0dIY97 0fM9rt0Yc9kJRPSTFNk9kSTVvb0U
```


### Emptying the Trash

Emptying the trash will permanently delete all trashed files. Caution: They cannot be recovered after running this command.

```shell
drive emptytrash
```

### Deleting

Deleting items will PERMANENTLY remove the items from your drive. This operation is irreversible.

```shell
drive delete flux.mp4
```

```shell
drive delete --matches onyx swp
```

+ Also supports deletion by fileIds

```shell
drive delete --id 0fM9rt0Yc9RTPeHRfRHRRU0dIY97 0fM9rt0Yc9kJRPSTFNk9kSTVvb0U
```


### Listing Files

The `list` command shows a paginated list of files present remotely.

Run it without arguments to list all files in the current directory's remote equivalent:

```shell
drive list
```

Pass in a directory path to list files in that directory:

```shell
drive list photos
```

To list matches

```shell
drive list --matches mp4 go
```

The `-trashed` option can be specified to show trashed files in the listing:

```shell
drive list -trashed photos
```

To get detailed information about the listings e.g owner information and the version number of all listed files:

```shell
drive list -owners -l -version
```

+ Also supports listing by fileIds

```shell
drive list -depth 3 --id 0fM9rt0Yc9RTPeHRfRHRRU0dIY97 0fM9rt0Yc9kJRPSTFNk9kSTVvb0U
```

+ Listing allows for sorting by fields e.g `name`, `version`, `size, `modtime`, lastModifiedByMeTime `lvt`, `md5`. To do this in reverse order, suffix `_r` or `-` to the selected key

e.g to first sort by modTime, then largest-to-smallest and finally most number of saves:

```
drive list --sort modtime,size_r,version_r Photos
```

* For advanced listing

```shell
drive list --skip-mime mp4,doc,txt
drive list --match-mime xls,docx
drive list --exact-title url_test,Photos
```

### Stating Files

The `stat` commands show detailed file information for example people with whom it is shared, their roles and accountTypes, and
fileId etc. It is useful to help determine whom and what you want to be set when performing share/unshare

```shell
drive stat mnt
```

By default `stat` won't recursively stat a directory, to enable recursive stating:

```shell
drive stat -r mnt
```

+ Also supports stat-ing by fileIds

```shell
drive stat -r --id 0fM9rt0Yc9RTPeHRfRHRRU0dIY97 0fM9rt0Yc9kJRPSTFNk9kSTVvb0U
```

OR

```shell
drive stat -depth 4 --id 0fM9rt0Yc9RTPeHRfRHRRU0dIY97 0fM9rt0Yc9kJRPSTFNk9kSTVvb0U
```

### Retrieving md5 Checksums

The `md5sum` command quickly retrieves the md5 checksums of the files on your drive. The result can be fed into the "md5sum -c" shell command to validate the integrity of the files on Drive versus the local copies.

Check that files on Drive are present and match local files:

```shell
~/MyDrive/folder$ drive md5sum | md5sum -c
```

Do a two-way diff (will also locate files missing on either side)

```shell
~/MyDrive/folder$ diff <(drive md5sum) <(md5sum *)
```

Same as above, but include subfolders 

```shell
~/MyDrive/folder$ diff <(drive md5sum -r) <(find * -type f | sort | xargs md5sum)
```

Compare across two different Drive accounts, including subfolders

```shell
~$ diff <(drive md5sum -r MyDrive/folder) <(drive md5sum -r OtherDrive/otherfolder)
```

* Note: Running the 'drive md5sum' command retrieves pre-computed md5 sums from Drive; its speed is proportional to the number of files on Drive. Running the shell 'md5sum' command on local files requires reading through the files; its speed is proportional to the size of the files._


### New File

drive allows you to create an empty file or folder remotely
Sample usage:

```shell
drive new --folder flux
drive new --mime-key doc bofx
drive new --mime-key folder content
drive new --mime-key presentation ProjectsPresentation
drive new --mime-key sheet Hours2015Sept
drive new --mime-key form taxForm2016 taxFormCounty
drive new flux.txt oxen.pdf # Allow auto type resolution from the extension
```

### Editing Description

You can edit the description of a file like this

```shell
drive edit-desc --description "This is a new file description" freshFolders/1.txt commonCore/
drive edit-description --description "This is a new file description" freshFolders/1.txt commonCore/
```

Even more conveniently by piping content

```shell
cat fileDescriptions | drive edit-desc --piped  targetFile influx/1.txt
```

### FileId Retrieval

You can retrieve just the fileId for specified paths
```shell
drive id [--depth n] [paths...]
drive file-id [--depth n] [paths...]
```

For example:

```shell
drive file-id --depth 2 dup-tests bug-reproductions
# drive file-id --depth 2 dup-tests bug-reproductions
FileId                                           Relative Path
"0By5qKlgRJeV2NB1OTlpmSkg8TFU"                   "/dup-tests"
"0Bz5wQlgRJeP2QkRSenBTaUowU3c"                   "/dup-tests/influx_0"
"0Cu5wQlgRJeV2d2VmY29HV217TFE"                   "/dup-tests/a"
"0Cy5wQlgRJeX2WXVFMnQyQ2NDRTQ"                   "/dup-tests/influx"
"0Cy5wQlgRJeP2YGMiOC15OEpUZnM"                   "/bug-reproductions"
"0Cy5wQlgRJeV2MzFtTm50NVV5NW8"                   "/bug-reproductions/drive-406"
"1xmXPziMPEgq2dK-JqaUytKz_By8S_7_RVY79ceRoZwv"	 "info-bulletins"
```

### Quota

The `quota` command prints information about your drive, such as the account type, bytes used/free, and the total amount of storage available.

```shell
drive quota
```

### Features

The `features` command provides information about the features present on the
drive being queried and the request limit in queries per second

```shell
drive features
```

### About

The `about` command provides information about the program as well as that about
your Google Drive. Think of it as a hybrid between the `features` and `quota` commands.
```shell
drive about
```

OR for detailed information
```shell
drive about -features -quota
```

### Help

Run the `help` command without any arguments to see information about the commands that are available:

```shell
drive help
```

Pass in the name of a command to get information about that specific command and the options that can be passed to it.

```shell
drive help push
```

To get help for all the commands
```shell
drive help all
```

### Copying

drive allows you to copy content remotely without having to explicitly download and then reupload.

```shell
drive copy -r blobStore.py mnt flagging
```

```shell
drive copy blobStore.py blobStoreDuplicated.py
```

+ Also supports copying by fileIds

```shell
drive copy -r --id 0fM9rt0Yc9RTPeHRfRHRRU0dIY97 0fM9rt0Yc9kJRPSTFNk9kSTVvb0U ../content
```


### Rename

drive allows you to rename a file/folder remotely.
Two arguments are required to rename ie `<relativePath/To/source or Id>` `<newName>`.

To perform a rename:

```shell
drive rename url_test url_test_results
drive rename openSrc/2015 2015-Contributions
```

+ Also supports renaming by fileId

```shell
drive rename 0fM9rt0Yc9RTPeHRfRHRRU0dIY97 fluxing
```


To turn off renaming locally or remotely, use flags
`--local=false` or `--remote=false`. By default both are turned on.

For example

```shell
drive rename --local=false --remote=true a/b/c/d/e/f flux
```


### Clashes

You can deal with clashes by using command `drive clashes`.

* To list clashes, you can do

```shell
drive clashes [--depth n] [paths...]
drive clashes --list [--depth n] [paths...] # To be more explicit
```

* To fix clashes, you can do:

```
drive clashes --fix [--depth n] [paths...]
```

### Move

drive allows you to move content remotely between folders. To do so:

```shell
drive move photos/2015 angles library archives/storage
```

+ Also supports moving by fileId

```shell
drive move --id 0fM9rt0Yc9RTPeHRfRHRRU0dIY97 0fM9rt0Yc9kJRPSTFNk9kSTVvb0U ../../new_location
```


### DriveIgnore

drive allows you to specify a '.driveignore' file similar to your .gitignore, in the root
directory of the mounted drive. Blank lines and those prefixed by '#' are considered as comments and skipped.

For example:

```shell
cat << $ >> .driveignore
> # My drive ignore file
> \.gd$
> \.so$
> \.swp$
> $
```


Note:
  * Pattern matching and suffixes are done by regular expression matching so make sure to use a valid regular expression suffix.

  * Go doesn't have a negative lookahead mechanism ie `exclude all but` which would
    normally be achieved in other languages or regex engines by "?!". See https://groups.google.com/forum/#!topic/golang-nuts/7qgSDWPIh_E.
    This was reported and requested in [issue #535](https://github.com/odeke-em/drive/issues/535).
    A use case might be ignoring all but say .bashrc files or .dotfiles.
    To enable this, prefix "!" at the beginning of the path to achieve this behavior.


###### Sample .driveignore with the include and exclude clauses combined.
```shell
cat << $ >> .driveignore
> ^\.
> !^\.bashrc # .bashrc files won't be ignored
> _export$ # _export files are to be ignored
> !must_export$ # the exception to the clause anything with "must_export"$ won't be ignored
```

### DriveRC

drive supports resource configuration files (.driverc) that you can place both globally(in your home directory)
and locally(in the mounted drive dir) or in the directory that you are running an operation from, relative to the root.
The entries for a .driverc file is in the form a key-value pair where the key is any of the arguments that you'd get
from running
```shell
drive <command> -h
# e.g
drive push -h
```

and the value is the argument that you'd ordinarily supply on the commandline

For example:

```shell
cat << ! >> ~/.driverc
> # My global .driverc file
> exports=doc,pdf
> depth=100
> no-prompt=true
> !

cat << ! >> ~/emm.odeke-drive/.driverc
> # The root main .driverc
> depth=-1
> hidden=false
> no-clobber=true
> exports-dir=$HOME/exports
> !

cat << $ >> ~/emm.odeke-drive/fall2015Classes/.driverc
> # My global .driverc file
> exports-dir=$HOME/Desktop/exports
> exports=pdf,csv,txt
> hidden=true
> depth=10
> exclude-ops=delete,update
> $
```


## DesktopEntry

As previously mentioned, Google Docs, Drawings, Presentations, Sheets etc and all files affiliated
with docs.google.com cannot be downloaded raw but only exported. Due to popular demand, Linux users
desire the ability to have \*.desktop files that enable the file to be opened appropriately by an external opener.
Thus by default on Linux, drive will create \*.desktop files for files that fall into this category.

To turn off this behavior, you can set flag `--desktop-links` to false e.g
```shell
drive pull --desktop-links=false
```

## Command Aliases

`drive` supports a few aliases to make usage familiar to the utilities in your shell e.g:
+ cp : copy
+ ls : list 
+ mv : move
+ rm : delete


## Index Prune

* index 

If you would like to fetch missing index files for files that would otherwise not need any modifications, run:

```shell
drive index path1 path2 path3/path3.1 # To fetch any missing indices in those paths
drive index --id 0CLu4lbUI9RTRM80k8EMoe5JQY2z
```

You can also fetch specific files by prefix matches
```shell
drive index --matches mp3 jpg
```

* prune

In case you might have deleted files remotely but never using drive, and feel like you have stale indices,
running `drive index --prune` will search your entire indices dir for index files that do not exist remotely and remove those ones

```shell
drive index --prune
```

* prune-and-index
To combine both operations (prune and then fetch) for indices:

```shell
drive index --all-ops
```

## Url

The url command prints out the url of a file. It allows you to specify multiple paths relative to root or even by id

```shell
drive url Photos/2015/07/Releases intros/flux
drive url --id  0Bz5qQkvRAeVEV0JtZl4zVUZFWWx  1Pwu8lzYc9RTPTEpwYjhRMnlSbDQ 0Cz5qUrvDBeX4RUFFbFZ5UXhKZm8
```

## Open

The open command allows for files to be opened by the default file browser, default web browser, either by path or by id for paths that exist atleast remotely

```shell
drive open --file-browser=false --web-browser f1/f2/f3 jamaican.mp4
drive open --file-browser --id 0Bz8qQkpZAeV9T1PObvs2Y3BMQEj 0Y9jtQkpXAeV9M1PObvs4Y3BNRFk
```

## Drive server

To enable services like qr-code sharing, you'll need to have the server running that will serve content once invoked in a web browser to allow for resources to be accessed on another device e.g your mobile phone

```shell
go get github.com/odeke-em/drive/drive-server && drive-server
drive-server
```

Pre-requisites:
  + DRIVE\_SERVER\_PUB\_KEY
  + DRIVE\_SERVER\_PRIV\_KEY

Optionally
  + DRIVE\_SERVER\_PORT : default is 8010
  + DRIVE\_SERVER\_HOST : default is localhost

If the above keys are not set in your env, you can do this

```shell
DRIVE_SERVER_PUB_KEY=<pub_key> DRIVE_SERVER_PRIV_KEY=<priv_key> [DRIVE...] drive-server
```

## QR Code Share

Instead of traditionally copying long links, drive can now allow you to share a link to a file by means of a QR code that is generated after a redirect through your web browser. 

From then on, you can use your mobile device or any other QR code reader to get to that file.
In order for this to run, you have to have the `drive-server` running

As long as the server is running on a known domain, then you can start the qr-link getting ie

```shell
drive qr vines/kevin-hart.mp4 notes/caches.pdf
drive qr --address http://192.168.1.113:8010 books/newest.pdf maps/infoGraphic.png
drive qr --address https://my.server books/newest.pdf maps/infoGraphic.png
```

That should open up a browser with the QR code that when scanned will open up the desired file.

## Star Or Unstar

To star or unstar documents,

```shell
drive star information quest/A/B/C
drive star --id 0fM9rt0Yc9RTPaDdsNzg1dXVjM0E 0fM9rt0Yc9RTPaTVGc1pzODN1NjQ 0fM9rt0Yc9RTPV1NaNFp5WlV3dlU
```

```shell
drive unstar information quest/A/B/C
drive unstar --id 0fM9rt0Yc9RTPaDdsNzg1dXVjM0E 0fM9rt0Yc9RTPaTVGc1pzODN1NjQ 0fM9rt0Yc9RTPV1NaNFp5WlV3dlU
```

## Filing Issues

In case of any issue, you can file one by using command `issue` aka `report-issue` aka `report`.
It takes flags `--title` `--body` `--piped`.

* If `--piped` is set, it expects to read the body from standard input.

A successful issue-filing request will open up the project's issue tracker in your web browser.

```
<<<<<<< HEAD
$ drive issue --title "Can't open my file" --body "Drive trips out every time"
$ drive report-issue --title "Can't open my file" --body "Drive trips out every time"
$ cat bugReport.txt | drive issue --piped --title "push: dump on pushing from this directory"
=======
drive issue --title "Can't open my file" --body "Drive trips out everytime"
drive report-issue --title "Can't open my file" --body "Drive trips out everytime"
cat bugReport.txt | drive issue --piped --title "push: dump on pushing from this directory"
>>>>>>> 439d6d27
```

### Revoking Account Access

To revoke OAuth Access of drive to your account, when logged in with your Google account, go to https://security.google.com/settings/security/permissions and revoke the desired permissions

### Uninstalling

To remove `drive` from your computer, you'll need to take out:
+ $GOPATH/bin/drive
+ $GOPATH/src/github.com/odeke-em/drive
+ $GOPATH/pkg/github.com/odeke-em/drive
+ $GOPATH/pkg/github.com/odeke-em/drive.a

* Also do not forget to revoke drive's access in case you need to uninstall it.

## Applying patches 
To  apply patches of code e.g in the midst of bug fixes, you'll just need a little bit of git fiddling.

For example to patch your code with that on remote branch patch-1, you'll need to go into the source
code directory, fetch all content from the git remote, checkout the patch branch then run the go installation: something like this.

```shell
cd $GOPATH/src/github.com/odeke-em/drive
git fetch --all
git checkout patch-1
git pull origin patch-1
go get github.com/odeke-em/drive/cmd/drive
```

## Why another Google Drive client?

Background sync is not just hard, it is stupid. Here are my technical and philosophical rants about why it is not worth to implement:

* Too racy. Data is shared between your remote resource, local disk and sometimes in your sync daemon's in-memory structs. Any party could touch a file at any time. It is hard to lock these actions. You end up working with multiple isolated copies of the same file and trying to determine which is the latest version that should be synced across different contexts.

* It requires great scheduling to perform best with your existing environmental constraints. On the other hand, file attribute have an impact on the sync strategy. Large files block -- you wouldn't like to sit on and wait for a VM image to get synced before you can start working on a tiny text file.

* It needs to read your mind to understand your priorities. Which file do you need most? It needs to read your mind to foresee your future actions. I'm editing a file, and saving the changes time to time. Why not to wait until I feel confident enough to commit the changes remotely?

`drive` is not a sync daemon, it provides:

* Upstreaming and downstreaming. Unlike a sync command, we provide pull and push actions. The user has the opportunity to decide what to do with their local copy and when they decide to. Make some changes, either push the file remotely or revert it to the remote version. You can perform these actions with user prompt:

	    echo "hello" > hello.txt
	    drive push # pushes hello.txt to Google Drive
	    echo "more text" >> hello.txt
	    drive pull # overwrites the local changes with the remote version

* Allowing to work with a specific file or directory, optionally not recursively. If you recently uploaded a large VM image to Google Drive, yet only a few text files are required for you to work, simply only push/pull the exact files you'd like to worth with:

	    echo "hello" > hello.txt
	    drive push hello.txt # pushes only the specified file
	    drive pull path/to/a/b path2/to/c/d/e # pulls the remote directory recursively

* Better I/O scheduling. One of the major goals is to provide better scheduling to improve upload/download times.

* Possibility to support multiple accounts. Pull from or push to multiple Google Drive remotes. Possibility to support multiple backends. Why not to push to Dropbox or Box as well?

## Known issues

* It probably doesn't work on Windows.
* Google Drive allows a directory to contain files/directories with the same name. Client doesn't handle these cases yet. We don't recommend you to use `drive` if you have such files/directories to avoid data loss.
* Racing conditions occur if remote is being modified while we're trying to update the file. Google Drive provides resource versioning with ETags, use Etags to avoid racy cases.
* drive rejects reading from namedPipes because they could infinitely hang. See [issue #208](https://github.com/odeke-em/drive/issues/208).


## Reach out

Doing anything interesting with drive or want to share your favorite tips and tricks? Check out the [wiki](https://github.com/odeke-em/drive/wiki) and feel free to reach out with ideas for features or requests.

## Disclaimer

This project is not supported nor maintained by Google.

## LICENSE

Copyright 2013 Google Inc. All Rights Reserved.

Licensed under the Apache License, Version 2.0 (the "License");
you may not use this file except in compliance with the License.
You may obtain a copy of the License at

    http://www.apache.org/licenses/LICENSE-2.0

Unless required by applicable law or agreed to in writing, software
distributed under the License is distributed on an "AS IS" BASIS,
WITHOUT WARRANTIES OR CONDITIONS OF ANY KIND, either express or implied.
See the License for the specific language governing permissions and
limitations under the License.<|MERGE_RESOLUTION|>--- conflicted
+++ resolved
@@ -1300,15 +1300,9 @@
 A successful issue-filing request will open up the project's issue tracker in your web browser.
 
 ```
-<<<<<<< HEAD
-$ drive issue --title "Can't open my file" --body "Drive trips out every time"
-$ drive report-issue --title "Can't open my file" --body "Drive trips out every time"
-$ cat bugReport.txt | drive issue --piped --title "push: dump on pushing from this directory"
-=======
-drive issue --title "Can't open my file" --body "Drive trips out everytime"
-drive report-issue --title "Can't open my file" --body "Drive trips out everytime"
+drive issue --title "Can't open my file" --body "Drive trips out every time"
+drive report-issue --title "Can't open my file" --body "Drive trips out every time"
 cat bugReport.txt | drive issue --piped --title "push: dump on pushing from this directory"
->>>>>>> 439d6d27
 ```
 
 ### Revoking Account Access
